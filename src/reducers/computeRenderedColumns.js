/**
 * Copyright Schrodinger, LLC
 * All rights reserved.
 *
 * This source code is licensed under the BSD-style license found in the
 * LICENSE file in the root directory of this source tree. An additional grant
 * of patent rights can be found in the PATENTS file in the same directory.
 *
 * @providesModule computeRenderedColumns
 */

'use strict';

import clamp from 'lodash/clamp';
import columnWidths from 'columnWidths';
<<<<<<< HEAD
import computeVirtualizedElements from 'virtualizationHelper';
import { updateColumnWidth, updateColumnGroupWidth } from 'updateColumnWidth';
=======
import scrollbarsVisibleSelector from 'scrollbarsVisible';
import { updateColumnWidth } from 'updateColumnWidth';
>>>>>>> 2c0dd4c5

export default function computeRenderedColumns(state, columnAnchor) {
  // clone state
  const newState = Object.assign({}, state);
  
  // get buffer and viewport range
  const columnRange = calculateRenderedColumnRange(newState, columnAnchor);
  
  // update the offsets and buffer mapping
  computeRenderedColumnOffsets(newState, columnRange, newState.scrolling);

  // scrollX might have changed due to change in columns and offsets
  let scrollX = state.scrollX;
  if (columnRange.firstViewportCol !== columnRange.endViewportCol) {
    scrollX = newState.columnOffsets[columnRange.firstViewportCol] - newState.firstColumnOffset;
  }
  const { maxScrollX } = columnWidths(state);
  newState.maxScrollX = maxScrollX;
  newState.scrollX = clamp(scrollX, 0, maxScrollX);

  // for column groups, update buffer and viewport range, buffer mapping, and offsets
  calculateRenderedColumnGroups(newState, columnAnchor, columnRange);

  return newState;
}

/**
 * Determine the range of columns to render (buffer and viewport)
 * The leading and trailing buffer is based on a fixed count,
 * while the viewport columns are based on their width and the viewport width.
 * We use the columnAnchor to determine what either the first or last column
 * will be, as well as the offset.
 *
 * NOTE (jordan) This alters state so it shouldn't be called
 * without state having been cloned first.
 *
 * @param {!Object} state
 * @param {{
 *   firstIndex: number,
 *   firstOffset: number,
 *   lastIndex: number,
 * }} columnAnchor
 * @return {{
 *   endBufferCol: number,
 *   endViewportCol: number,
 *   firstBufferCol: number,
 *   firstViewportCol: number,
 * }}
 * @private
 */
function calculateRenderedColumnRange(state, columnAnchor) {
  const bufferColumnCount = 0; // TODO (pradeep): calculate this similar to bufferRowCount
  const { availableScrollWidth, scrollableColumns } = columnWidths(state);
  const columnCount = scrollableColumns.length;

  if (availableScrollWidth === 0 || columnCount === 0) {
    return {
      endBufferCol: 0,
      endViewportCol: 0,
      firstBufferCol: 0,
      firstViewportCol: 0,
    };
  }

  // If our first or last index is greater than our columnCount,
  // treat it as if the last column is at the end of the viewport
  let { firstIndex, firstOffset, lastIndex } = columnAnchor;
  if (firstIndex >= columnCount || lastIndex >= columnCount) {
    lastIndex = columnCount - 1;
  }

  // Walk the viewport until filled with columns
  // If lastIndex is set, walk backward so that column is the last in the viewport
  let step = 1;
  let startIdx = firstIndex;
  let totalWidth = firstOffset;
  if (lastIndex !== undefined) {
    step = -1;
    startIdx = lastIndex;
    totalWidth = 0;
  }

  // Loop to walk the viewport until we've touched enough columns to fill its width
  let columnIdx = startIdx;
  let endIdx = columnIdx;
  while (columnIdx < columnCount && columnIdx >= 0 &&
      totalWidth < availableScrollWidth) {
    totalWidth += updateColumnWidth(state, columnIdx);
    endIdx = columnIdx;
    columnIdx += step;
  }

  // Loop to walk the leading buffer
  let firstViewportCol = Math.min(startIdx, endIdx);
  const firstBufferCol = Math.max(firstViewportCol - bufferColumnCount, 0);
  for (columnIdx = firstBufferCol; columnIdx < firstViewportCol; columnIdx++) {
    updateColumnWidth(state, columnIdx);
  }

  // Loop to walk the trailing buffer
  const endViewportCol = Math.max(startIdx, endIdx) + 1;
  const endBufferCol = Math.min(endViewportCol + bufferColumnCount, columnCount);
  for (columnIdx = endViewportCol; columnIdx < endBufferCol; columnIdx++) {
    updateColumnWidth(state, columnIdx);
  }

  // Calculate offset needed to position column at the end of viewport
  // This should be negative and represent how far the first column needs to be offscreen
  if (lastIndex !== undefined) {
    firstOffset = Math.min(availableScrollWidth - totalWidth, 0);
  }

  state.firstColumnIndex = firstViewportCol;
  state.endColumnIndex = endViewportCol;
  state.firstColumnOffset = firstOffset;

  return {
    endBufferCol,
    endViewportCol,
    firstBufferCol,
    firstViewportCol,
  };
}

/**
 * Determine the range amd offsets of column groups to be rendered (buffer and viewport)
 *
 * NOTE (jordan) This alters state so it shouldn't be called
 * without state having been cloned first.
 *
 * @param {!Object} state
 * @param {{
 *   firstIndex: number,
 *   firstOffset: number,
 *   lastIndex: number,
 * }} columnAnchor
 * @param {{
 *   endBufferCol: number,
 *   endViewportCol: number,
 *   firstBufferCol: number,
 *   firstViewportCol: number,
 * }} columnRange
 * @private
 */
function calculateRenderedColumnGroups(state, columnAnchor, columnRange) {
  const bufferColumnCount = 0; // TODO (pradeep): calculate this similar to bufferRowCount
  const { columnGroupBufferSet, columnOffsetIntervalTree } = state;

  const { availableScrollWidth, scrollableColumns, scrollableColumnGroups } = columnWidths(state);
  const columnCount = scrollableColumns.length;
  const columnGroupCount = scrollableColumnGroups.length;

  if (columnCount === 0 || columnGroupCount === 0) {
    state.firstColumnGroupIndex = 0;
    state.endColumnGroupIndex = 0;
    state.columnGroupsToRender = [];
    state.columnGroupOffsets = {};
    return;
  }

  // get first and last scrollable columns in the view port
  const startScrollableColumn = scrollableColumns[Math.max(0, columnRange.firstViewportCol)];
  const endScrollableColumn = scrollableColumns[Math.max(0, columnRange.endViewportCol - 1)];

  // now get the first and last scrollable group column's index in the view port
  const startIdx = startScrollableColumn.parentIdx;
  const endIdx = endScrollableColumn.parentIdx + 1;

  // output for this function
  const columns = []; // state.columnsToRender
  const columnOffsets = {}; // state.columnOffsets

  // update offsets for the columns
  let totalWidth = columnAnchor.firstOffset;
  for (let currentIdx = startIdx; currentIdx < endIdx; currentIdx++) {
    totalWidth += scrollableColumnGroups[currentIdx].width;

    // no need to calculate if viewport has been filled
    if (totalWidth >= availableScrollWidth) {
      break;
    }
  }

  const renderedColumnsCount = endIdx - startIdx + 2 * bufferColumnCount;

  // incremental way for calculating columnOffset
  let runningOffset = columnOffsetIntervalTree.sumUntil(scrollableColumnGroups[startIdx].firstChildIdx);
  console.log(runningOffset, startIdx, scrollableColumnGroups[startIdx].firstChildIdx);

  // compute column index and offsets for every columns inside the viewport
  for (let columnIdx = startIdx; columnIdx < endIdx; columnIdx++) {
    // Update the offset for rendering the column
    columnOffsets[columnIdx] = runningOffset;
    runningOffset += scrollableColumnGroups[columnIdx].width;

    // Get position for the viewport column
    const columnPosition = addColumnToBuffer(columnIdx, columnGroupBufferSet, startIdx, endIdx, renderedColumnsCount);
    columns[columnPosition] = columnIdx;
  }

  state.firstColumnGroupIndex = startIdx;
  state.endColumnGroupIndex = endIdx;
  state.columnGroupsToRender = columns;
  state.columnGroupOffsets = columnOffsets;
}

/**
 * Walk the columns to render and compute the width offsets and
 * positions in the column buffer.
 *
 * NOTE (jordan) This alters state so it shouldn't be called
 * without state having been cloned first.
 *
 * @param {!Object} state
 * @param {{
 *   endBufferCol: number,
 *   endViewportCol: number,
 *   firstBufferCol: number,
 *   firstViewportCol: number,
 * }} columnRange
 * @param {boolean} viewportOnly
 * @private
 */
function computeRenderedColumnOffsets(state, columnRange, viewportOnly) {
  const { columnBufferSet, columnOffsetIntervalTree } = state;
  const {
    endBufferCol,
    endViewportCol,
    firstBufferCol,
    firstViewportCol,
  } = columnRange;

  const renderedColumnsCount = endBufferCol - firstBufferCol;
  if (renderedColumnsCount === 0) {
    state.columnOffsets = {};
    state.columnsToRender = [];
    return;
  }

  const startIdx = viewportOnly ? firstViewportCol : firstBufferCol;
  const endIdx = viewportOnly ? endViewportCol : endBufferCol;

  const { elements, elementOffsets } = computeVirtualizedElements(
    columnBufferSet,
    columnOffsetIntervalTree,
    startIdx,
    endIdx,
    renderedColumnsCount
  );

  // now we modify the state with the newly calculated columns and offsets
  state.columnsToRender = elements;
  state.columnOffsets = elementOffsets;
}<|MERGE_RESOLUTION|>--- conflicted
+++ resolved
@@ -13,13 +13,8 @@
 
 import clamp from 'lodash/clamp';
 import columnWidths from 'columnWidths';
-<<<<<<< HEAD
 import computeVirtualizedElements from 'virtualizationHelper';
 import { updateColumnWidth, updateColumnGroupWidth } from 'updateColumnWidth';
-=======
-import scrollbarsVisibleSelector from 'scrollbarsVisible';
-import { updateColumnWidth } from 'updateColumnWidth';
->>>>>>> 2c0dd4c5
 
 export default function computeRenderedColumns(state, columnAnchor) {
   // clone state
