--- conflicted
+++ resolved
@@ -10,19 +10,14 @@
  */
 
 .public/fixedDataTable/main {
-<<<<<<< HEAD
   border: solid 1px #d3d3d3;
   box-sizing: border-box;
-=======
-  border: solid 1px transparent;
->>>>>>> 00085888
   overflow: hidden;
   position: relative;
 }
 
 .public/fixedDataTable/header,
 .fixedDataTable/hasBottomBorder {
-<<<<<<< HEAD
   border-bottom: solid 1px #d3d3d3;
 }
 
@@ -38,9 +33,6 @@
 .public/fixedDataTable/header .public/fixedDataTableCell/main {
   background-color: #f6f7f8;
   background-image: linear-gradient(#fff, #efefef);
-=======
-  border-bottom: solid 1px transparent;
->>>>>>> 00085888
 }
 
 .public/fixedDataTable/footer .public/fixedDataTableCell/main {
