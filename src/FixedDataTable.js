/**
 * Copyright Schrodinger, LLC
 * All rights reserved.
 *
 * This source code is licensed under the BSD-style license found in the
 * LICENSE file in the root directory of this source tree. An additional grant
 * of patent rights can be found in the PATENTS file in the same directory.
 *
 * @providesModule FixedDataTable
 * @typechecks
 * @noflow
 */

/*eslint no-bitwise:1*/

import FixedDataTableBufferedRows from 'FixedDataTableBufferedRows';
import FixedDataTableColumnResizeHandle from 'FixedDataTableColumnResizeHandle';
import FixedDataTableRow from 'FixedDataTableRow';
import React from 'React';
import PropTypes from 'prop-types';
import ReactTouchHandler from 'ReactTouchHandler';
import ReactWheelHandler from 'ReactWheelHandler';
import Scrollbar from 'Scrollbar';
import columnTemplatesSelector from 'columnTemplates';
import cx from 'cx';
import debounceCore from 'debounceCore';
import joinClasses from 'joinClasses';
import scrollbarsVisible from 'scrollbarsVisible';
import tableHeightsSelector from 'tableHeights';

/**
 * Data grid component with fixed or scrollable header and columns.
 *
 * The layout of the data table is as follows:
 *
 * ```
 * +---------------------------------------------------+
 * | Fixed Column Group    | Scrollable Column Group   |
 * | Header                | Header                    |
 * |                       |                           |
 * +---------------------------------------------------+
 * |                       |                           |
 * | Fixed Header Columns  | Scrollable Header Columns |
 * |                       |                           |
 * +-----------------------+---------------------------+
 * |                       |                           |
 * | Fixed Body Columns    | Scrollable Body Columns   |
 * |                       |                           |
 * +-----------------------+---------------------------+
 * |                       |                           |
 * | Fixed Footer Columns  | Scrollable Footer Columns |
 * |                       |                           |
 * +-----------------------+---------------------------+
 * ```
 *
 * - Fixed Column Group Header: These are the headers for a group
 *   of columns if included in the table that do not scroll
 *   vertically or horizontally.
 *
 * - Scrollable Column Group Header: The header for a group of columns
 *   that do not move while scrolling vertically, but move horizontally
 *   with the horizontal scrolling.
 *
 * - Fixed Header Columns: The header columns that do not move while scrolling
 *   vertically or horizontally.
 *
 * - Scrollable Header Columns: The header columns that do not move
 *   while scrolling vertically, but move horizontally with the horizontal
 *   scrolling.
 *
 * - Fixed Body Columns: The body columns that do not move while scrolling
 *   horizontally, but move vertically with the vertical scrolling.
 *
 * - Scrollable Body Columns: The body columns that move while scrolling
 *   vertically or horizontally.
 */
class FixedDataTable extends React.Component {
  static propTypes = {

    // TODO (jordan) Remove propType of width without losing documentation (moved to tableSize)
    /**
     * Pixel width of table. If all columns do not fit,
     * a horizontal scrollbar will appear.
     */
    width: PropTypes.number.isRequired,

    // TODO (jordan) Remove propType of height without losing documentation (moved to tableSize)
    /**
     * Pixel height of table. If all rows do not fit,
     * a vertical scrollbar will appear.
     *
     * Either `height` or `maxHeight` must be specified.
     */
    height: PropTypes.number,

    /**
     * Class name to be passed into parent container
     */
    className: PropTypes.string,

    // TODO (jordan) Remove propType of maxHeight without losing documentation (moved to tableSize)
    /**
     * Maximum pixel height of table. If all rows do not fit,
     * a vertical scrollbar will appear.
     *
     * Either `height` or `maxHeight` must be specified.
     */
    maxHeight: PropTypes.number,

    // TODO (jordan) Remove propType of ownerHeight without losing documentation (moved to tableSize)
    /**
     * Pixel height of table's owner, this is used in a managed scrolling
     * situation when you want to slide the table up from below the fold
     * without having to constantly update the height on every scroll tick.
     * Instead, vary this property on scroll. By using `ownerHeight`, we
     * over-render the table while making sure the footer and horizontal
     * scrollbar of the table are visible when the current space for the table
     * in view is smaller than the final, over-flowing height of table. It
     * allows us to avoid resizing and reflowing table when it is moving in the
     * view.
     *
     * This is used if `ownerHeight < height` (or `maxHeight`).
     */
    ownerHeight: PropTypes.number,

    // TODO (jordan) Remove propType of overflowX & overflowY without losing documentation (moved to scrollFlags)
    overflowX: PropTypes.oneOf(['hidden', 'auto']),
    overflowY: PropTypes.oneOf(['hidden', 'auto']),

    /**
     * Boolean flag indicating of touch scrolling should be enabled
     * This feature is current in beta and may have bugs
     */
    touchScrollEnabled: PropTypes.bool,

    // TODO (jordan) Remove propType of showScrollbarX & showScrollbarY without losing documentation (moved to scrollFlags)
    /**
     * Hide the scrollbar but still enable scroll functionality
     */
    showScrollbarX: PropTypes.bool,
    showScrollbarY: PropTypes.bool,

    /**
     * Callback when horizontally scrolling the grid.
     *
     * Return false to stop propagation.
     */
    onHorizontalScroll: PropTypes.func,

    /**
     * Callback when vertically scrolling the grid.
     *
     * Return false to stop propagation.
     */
    onVerticalScroll: PropTypes.func,

    // TODO (jordan) Remove propType of rowsCount without losing documentation (moved to rowSettings)
    /**
     * Number of rows in the table.
     */
    rowsCount: PropTypes.number.isRequired,

    // TODO (jordan) Remove propType of rowHeight without losing documentation (moved to rowSettings)
    /**
     * Pixel height of rows unless `rowHeightGetter` is specified and returns
     * different value.
     */
    rowHeight: PropTypes.number.isRequired,

    // TODO (jordan) Remove propType of rowHeightGetter without losing documentation (moved to rowSettings)
    /**
     * If specified, `rowHeightGetter(index)` is called for each row and the
     * returned value overrides `rowHeight` for particular row.
     */
    rowHeightGetter: PropTypes.func,

    // TODO (jordan) Remove propType of subRowHeight without losing documentation (moved to rowSettings)
    /**
     * Pixel height of sub-row unless `subRowHeightGetter` is specified and returns
     * different value.  Defaults to 0 and no sub-row being displayed.
     */
    subRowHeight: PropTypes.number,

    // TODO (jordan) Remove propType of subRowHeightGetter without losing documentation (moved to rowSettings)
    /**
     * If specified, `subRowHeightGetter(index)` is called for each row and the
     * returned value overrides `subRowHeight` for particular row.
     */
    subRowHeightGetter: PropTypes.func,

    /**
     * The row expanded for table row.
     * This can either be a React element, or a function that generates
     * a React Element. By default, the React element passed in can expect to
     * receive the following props:
     *
     * ```
     * props: {
     *   rowIndex; number // (the row index)
     *   height: number // (supplied from subRowHeight or subRowHeightGetter)
     *   width: number // (supplied from the Table)
     * }
     * ```
     *
     * Because you are passing in your own React element, you can feel free to
     * pass in whatever props you may want or need.
     *
     * If you pass in a function, you will receive the same props object as the
     * first argument.
     */
    rowExpanded: PropTypes.oneOfType([
      PropTypes.element,
      PropTypes.func,
    ]),

    /**
     * To get any additional CSS classes that should be added to a row,
     * `rowClassNameGetter(index)` is called.
     */
    rowClassNameGetter: PropTypes.func,

    /**
     * If specified, `rowKeyGetter(index)` is called for each row and the
     * returned value overrides `key` for the particular row.
     */
    rowKeyGetter: PropTypes.func,

    // TODO (jordan) Remove propType of groupHeaderHeight without losing documentation (moved to elementHeights)
    /**
     * Pixel height of the column group header.
     */
    groupHeaderHeight: PropTypes.number,

    // TODO (jordan) Remove propType of headerHeight without losing documentation (moved to elementHeights)
    /**
     * Pixel height of header.
     */
    headerHeight: PropTypes.number.isRequired,

    // TODO (jordan) Remove propType of footerHeight without losing documentation (moved to elementHeights)
    /**
     * Pixel height of footer.
     */
    footerHeight: PropTypes.number,

    /**
     * Value of horizontal scroll.
     */
    scrollLeft: PropTypes.number,

    // TODO (jordan) Remove propType of scrollToRow & scrollToColumn without losing documentation
    /**
     * Index of column to scroll to.
     */
    scrollToColumn: PropTypes.number,

    /**
     * Value of vertical scroll.
     */
    scrollTop: PropTypes.number,

    /**
     * Index of row to scroll to.
     */
    scrollToRow: PropTypes.number,

    /**
     * Callback that is called when scrolling starts with current horizontal
     * and vertical scroll values.
     */
    onScrollStart: PropTypes.func,

    /**
     * Callback that is called when scrolling ends or stops with new horizontal
     * and vertical scroll values.
     */
    onScrollEnd: PropTypes.func,

    /**
     * If enabled scroll events will not be propagated outside of the table.
     */
    stopScrollPropagation: PropTypes.bool,

    /**
     * Callback that is called when `rowHeightGetter` returns a different height
     * for a row than the `rowHeight` prop. This is necessary because initially
     * table estimates heights of some parts of the content.
     */
    onContentHeightChange: PropTypes.func,

    /**
     * Callback that is called when a row is clicked.
     */
    onRowClick: PropTypes.func,

    /**
     * Callback that is called when a row is double clicked.
     */
    onRowDoubleClick: PropTypes.func,

    /**
     * Callback that is called when a mouse-down event happens on a row.
     */
    onRowMouseDown: PropTypes.func,

    /**
     * Callback that is called when a mouse-up event happens on a row.
     */
    onRowMouseUp: PropTypes.func,

    /**
     * Callback that is called when a mouse-enter event happens on a row.
     */
    onRowMouseEnter: PropTypes.func,

    /**
     * Callback that is called when a mouse-leave event happens on a row.
     */
    onRowMouseLeave: PropTypes.func,

    /**
     * Callback that is called when a touch-start event happens on a row.
     */
    onRowTouchStart: PropTypes.func,

    /**
     * Callback that is called when a touch-end event happens on a row.
     */
    onRowTouchEnd: PropTypes.func,

    /**
     * Callback that is called when a touch-move event happens on a row.
     */
    onRowTouchMove: PropTypes.func,

    /**
     * Callback that is called when resizer has been released
     * and column needs to be updated.
     *
     * Required if the isResizable property is true on any column.
     *
     * ```
     * function(
     *   newColumnWidth: number,
     *   columnKey: string,
     * )
     * ```
     */
    onColumnResizeEndCallback: PropTypes.func,

    /**
     * Callback that is called when reordering has been completed
     * and columns need to be updated.
     *
     * ```
     * function(
     *   event {
     *     columnBefore: string|undefined, // the column before the new location of this one
     *     columnAfter: string|undefined,  // the column after the new location of this one
     *     reorderColumn: string,          // the column key that was just reordered
     *   }
     * )
     * ```
     */
    onColumnReorderEndCallback: PropTypes.func,

    /**
     * Whether a column is currently being resized.
     */
    isColumnResizing: PropTypes.bool,

    /**
     * Whether columns are currently being reordered.
     */
    isColumnReordering: PropTypes.bool,

    // TODO (jordan) Remove propType of bufferRowCount without losing documentation
    /**
     * The number of rows outside the viewport to prerender. Defaults to roughly
     * half of the number of visible rows.
     */
    bufferRowCount: PropTypes.number,
  }

  static defaultProps = /*object*/ {
    elementHeights: {
      footerHeight: 0,
      groupHeaderHeight: 0,
      headerHeight: 0,
    },
    touchScrollEnabled: false,
    stopScrollPropagation: false,
  }

  componentWillMount() {
    this._didScrollStop = debounceCore(this._didScrollStopSync, 200, this);

    this._wheelHandler = new ReactWheelHandler(
      this._onScroll,
      this._shouldHandleWheelX,
      this._shouldHandleWheelY,
      this.props.stopScrollPropagation
    );

    this._touchHandler = new ReactTouchHandler(
      this._onScroll,
      this._shouldHandleTouchX,
      this._shouldHandleTouchY,
      this.props.stopScrollPropagation
    );
  }

  componentWillUnmount() {
    this._wheelHandler = null;
    this._touchHandler = null;

    // Cancel any pending debounced scroll handling and handle immediately.
    this._didScrollStop.reset();
    this._didScrollStopSync();
  },

  _shouldHandleTouchX = (/*number*/ delta) /*boolean*/ =>
    this.props.touchScrollEnabled && this._shouldHandleWheelX(delta)

  _shouldHandleTouchY = (/*number*/ delta) /*boolean*/ =>
    this.props.touchScrollEnabled && this._shouldHandleWheelY(delta)

  _shouldHandleWheelX = (/*number*/ delta) /*boolean*/ => {
    const { maxScrollX, scrollFlags, scrollX } = this.props;
    const { overflowX } = scrollFlags;

    if (overflowX === 'hidden') {
      return false;
    }

    delta = Math.round(delta);
    if (delta === 0) {
      return false;
    }

    return (
      (delta < 0 && scrollX > 0) ||
      (delta >= 0 && scrollX < maxScrollX)
    );
  }

  _shouldHandleWheelY = (/*number*/ delta) /*boolean*/ => {
    const { maxScrollY, scrollFlags, scrollY } = this.props;
    const { overflowY } = scrollFlags;

    if (overflowY === 'hidden' || delta === 0) {
      return false;
    }

    delta = Math.round(delta);
    if (delta === 0) {
      return false;
    }

    return (
      (delta < 0 && scrollY > 0) ||
      (delta >= 0 && scrollY < maxScrollY)
    );
  }

  _reportContentHeight = () => {
    const { contentHeight } = tableHeightsSelector(this.props);
    const { onContentHeightChange } = this.props;

    if (contentHeight !== this._contentHeight && onContentHeightChange) {
      onContentHeightChange(contentHeight);
    }
    this._contentHeight = contentHeight;
  }

  componentDidMount() {
    this._reportContentHeight();
  }

  componentWillReceiveProps(/*object*/ nextProps) {

    // In the case of controlled scrolling, notify.
    if (this.props.tableSize.ownerHeight !== nextProps.tableSize.ownerHeight ||
      this.props.scrollTop !== nextProps.scrollTop ||
      this.props.scrollLeft !== nextProps.scrollLeft) {
      this._didScrollStart();
    }

    // Cancel any pending debounced scroll handling and handle immediately.
    this._didScrollStop.reset();
    this._didScrollStopSync();
  },

  componentDidUpdate() {
    this._reportContentHeight();
  }

  render() /*object*/ {
    const {
      fixedColumnGroups,
      fixedColumns,
      scrollableColumnGroups,
      scrollableColumns,
    } = columnTemplatesSelector(this.props);

    const {
      bodyHeight,
      bodyOffsetTop,
      componentHeight,
      footOffsetTop,
      scrollbarXOffsetTop,
      visibleRowsHeight,
    } = tableHeightsSelector(this.props);

    const {
      className,
      columnReorderingData,
      columnResizingData,
      elementHeights,
      isColumnReordering,
      isColumnResizing,
      maxScrollX,
      maxScrollY,
      onColumnReorderEndCallback,
      onColumnResizeEndCallback,
      scrollContentHeight,
      scrollX,
      scrollY,
      tableSize,
    } = this.props;

    const { ownerHeight, width } = tableSize;
    const { footerHeight, groupHeaderHeight, headerHeight } = elementHeights;
    const { scrollEnabledX, scrollEnabledY } = scrollbarsVisible(this.props);
    const onColumnReorder = onColumnReorderEndCallback ? this._onColumnReorder : null;

    let groupHeader;
    if (groupHeaderHeight > 0) {
      groupHeader = (
        <FixedDataTableRow
          key="group_header"
          isScrolling={this._isScrolling}
          className={joinClasses(
            cx('fixedDataTableLayout/header'),
            cx('public/fixedDataTable/header'),
          )}
          width={width}
          height={groupHeaderHeight}
          index={0}
          zIndex={1}
          offsetTop={0}
          scrollLeft={scrollX}
          fixedColumns={fixedColumnGroups}
          scrollableColumns={scrollableColumnGroups}
          visible={true}
          onColumnResize={this._onColumnResize}
          onColumnReorder={onColumnReorder}
          onColumnReorderMove={this._onColumnReorderMove}
        />
      );
    }

    let scrollbarY;
    if (scrollEnabledY) {
      scrollbarY =
        <Scrollbar
          size={visibleRowsHeight}
          contentSize={scrollContentHeight}
          onScroll={this._onVerticalScroll}
          verticalTop={bodyOffsetTop}
          position={scrollY}
        />;
    }

    let scrollbarX;
    if (scrollEnabledX) {
      scrollbarX =
        <HorizontalScrollbar
          contentSize={width + maxScrollX}
          offset={scrollbarXOffsetTop}
          onScroll={this._onHorizontalScroll}
          position={scrollX}
          size={width}
        />;
    }

    const dragKnob =
      <FixedDataTableColumnResizeHandle
        height={componentHeight}
        initialWidth={columnResizingData.width || 0}
        minWidth={columnResizingData.minWidth || 0}
        maxWidth={columnResizingData.maxWidth || Number.MAX_VALUE}
        visible={!!isColumnResizing}
        leftOffset={columnResizingData.left || 0}
        knobHeight={headerHeight}
        initialEvent={columnResizingData.initialEvent}
        onColumnResizeEnd={onColumnResizeEndCallback}
        columnKey={columnResizingData.key}
      />;

    let footer = null;
    if (footerHeight) {
      footer =
        <FixedDataTableRow
          key="footer"
          isScrolling={this._isScrolling}
          className={joinClasses(
            cx('fixedDataTableLayout/footer'),
            cx('public/fixedDataTable/footer'),
          )}
          width={width}
          height={footerHeight}
          index={-1}
          zIndex={1}
          offsetTop={footOffsetTop}
          visible={true}
          fixedColumns={fixedColumns.footer}
          scrollableColumns={scrollableColumns.footer}
          scrollLeft={scrollX}
        />;
    }

    const rows = this._renderRows(bodyOffsetTop, fixedColumns.cell,
      scrollableColumns.cell, bodyHeight);

    const header =
      <FixedDataTableRow
        key="header"
        isScrolling={this._isScrolling}
        className={joinClasses(
          cx('fixedDataTableLayout/header'),
          cx('public/fixedDataTable/header'),
        )}
        width={width}
        height={headerHeight}
        index={-1}
        zIndex={1}
        offsetTop={groupHeaderHeight}
        scrollLeft={scrollX}
        visible={true}
        fixedColumns={fixedColumns.header}
        scrollableColumns={scrollableColumns.header}
        onColumnResize={this._onColumnResize}
        onColumnReorder={onColumnReorder}
        onColumnReorderMove={this._onColumnReorderMove}
        onColumnReorderEnd={this._onColumnReorderEnd}
        isColumnReordering={!!isColumnReordering}
        columnReorderingData={columnReorderingData}
      />;

    let topShadow;
    if (scrollY) {
      topShadow =
        <div
          className={joinClasses(
            cx('fixedDataTableLayout/topShadow'),
            cx('public/fixedDataTable/topShadow'),
          )}
          style={{top: bodyOffsetTop}}
        />;
    }

    // ownerScrollAvailable is true if the rows rendered will overflow the owner element
    // so we show a shadow in that case even if the FDT component can't scroll anymore
    const ownerScrollAvailable = ownerHeight && ownerHeight < componentHeight &&
      scrollContentHeight > visibleRowsHeight;
    let bottomShadow;
    if (ownerScrollAvailable || scrollY < maxScrollY) {
      bottomShadow =
        <div
          className={joinClasses(
            cx('fixedDataTableLayout/bottomShadow'),
            cx('public/fixedDataTable/bottomShadow'),
          )}
          style={{top: footOffsetTop}}
        />;
    }

    return (
      <div
        className={joinClasses(
          className,
          cx('fixedDataTableLayout/main'),
          cx('public/fixedDataTable/main'),
        )}
        onWheel={this._wheelHandler.onWheel}
        onTouchStart={this._touchHandler.onTouchStart}
        onTouchEnd={this._touchHandler.onTouchEnd}
        onTouchMove={this._touchHandler.onTouchMove}
        onTouchCancel={this._touchHandler.onTouchCancel}
        style={{
          height: componentHeight,
          width
        }}>
        <div
          className={cx('fixedDataTableLayout/rowsContainer')}
          style={{
            height: scrollbarXOffsetTop,
            width
          }}>
          {dragKnob}
          {groupHeader}
          {header}
          {rows}
          {footer}
          {topShadow}
          {bottomShadow}
        </div>
        {scrollbarY}
        {scrollbarX}
      </div>
    );
  }

  _renderRows = (/*number*/ offsetTop, fixedCellTemplates, scrollableCellTemplates,
    bodyHeight) /*object*/ => {
    const props = this.props;
    return (
      <FixedDataTableBufferedRows
        isScrolling={this._isScrolling}
        fixedColumns={fixedCellTemplates}
        height={bodyHeight}
        offsetTop={offsetTop}
<<<<<<< HEAD
        onRowClick={props.onRowClick}
        onRowDoubleClick={props.onRowDoubleClick}
        onRowMouseUp={props.onRowMouseUp}
        onRowMouseDown={props.onRowMouseDown}
        onRowMouseEnter={props.onRowMouseEnter}
        onRowMouseLeave={props.onRowMouseLeave}
        rowClassNameGetter={props.rowClassNameGetter}
        rowExpanded={props.rowExpanded}
        rowKeyGetter={props.rowKeyGetter}
        rowSettings={props.rowSettings}
        scrollLeft={props.scrollX}
        scrollTop={props.scrollY}
        scrollableColumns={scrollableCellTemplates}
=======
        onRowClick={state.onRowClick}
        onRowDoubleClick={state.onRowDoubleClick}
        onRowMouseDown={state.onRowMouseDown}
        onRowMouseUp={state.onRowMouseUp}
        onRowMouseEnter={state.onRowMouseEnter}
        onRowMouseLeave={state.onRowMouseLeave}
        onRowTouchStart={state.touchScrollEnabled ? state.onRowTouchStart : null}
        onRowTouchEnd={state.touchScrollEnabled ? state.onRowTouchEnd : null}
        onRowTouchMove={state.touchScrollEnabled ? state.onRowTouchMove : null}
        rowClassNameGetter={state.rowClassNameGetter}
        rowsCount={state.rowsCount}
        rowGetter={state.rowGetter}
        rowHeightGetter={state.rowHeightGetter}
        subRowHeight={state.subRowHeight}
        subRowHeightGetter={state.subRowHeightGetter}
        rowExpanded={state.rowExpanded}
        rowKeyGetter={state.rowKeyGetter}
        scrollLeft={state.scrollX}
        scrollableColumns={state.bodyScrollableColumns}
>>>>>>> cd670cb1
        showLastRowBorder={true}
        width={props.tableSize.width}
        rowsToRender={props.rows}
        rowHeights={props.rowHeights}
      />
    );
  }

  /**
   * This is called when a cell that is in the header of a column has its
   * resizer knob clicked on. It displays the resizer and puts in the correct
   * location on the table.
   */
  _onColumnResize = (
    /*number*/ combinedWidth,
    /*number*/ leftOffset,
    /*number*/ cellWidth,
    /*?number*/ cellMinWidth,
    /*?number*/ cellMaxWidth,
    /*number|string*/ columnKey,
    /*object*/ event
  ) => {
    let clientX = event.clientX;
    let clientY = event.clientY;
    this.props.columnActions.resizeColumn({
      cellMinWidth,
      cellMaxWidth,
      cellWidth,
      columnKey,
      combinedWidth,
      clientX,
      clientY,
      leftOffset
    });
  }

  _onColumnReorder = (
    /*string*/ columnKey,
    /*number*/ width,
    /*number*/ left,
    /*object*/ event,
  ) => {
    this.props.columnActions.startColumnReorder({
      scrollStart: this.props.scrollX,
      columnKey,
      width,
      left
    });
  }

  _onColumnReorderMove = (/*number*/ deltaX) => {
    this.props.columnActions.moveColumnReorder(deltaX);
  }

  _onColumnReorderEnd = (/*object*/ props, /*object*/ event) => {
    const {
      columnActions,
      columnReorderingData: {
        cancelReorder,
        columnAfter,
        columnBefore,
        columnKey,
        scrollStart,
      },
      onColumnReorderEndCallback,
      onHorizontalScroll,
      scrollX,
    } = this.props;

    columnActions.stopColumnReorder();
    if (cancelReorder) {
      return;
    }

    onColumnReorderEndCallback({
      columnAfter,
      columnBefore,
      reorderColumn: columnKey,
    });

    if (scrollStart !== scrollX && onHorizontalScroll) {
      onHorizontalScroll(scrollX)
    };
  }

  _onScroll = (/*number*/ deltaX, /*number*/ deltaY) => {
    const {
      maxScrollX,
      maxScrollY,
      onHorizontalScroll,
      onVerticalScroll,
      scrollActions,
      scrollFlags,
      scrollX,
      scrollY,
    } = this.props;
    const { overflowX, overflowY } = scrollFlags;

    if (!this._isScrolling) {
      this._didScrollStart();
    }
    let x = scrollX;
    let y = scrollY;
    if (Math.abs(deltaY) > Math.abs(deltaX) && overflowY !== 'hidden') {
      y += deltaY;
      y = y < 0 ? 0 : y;
      y = y > maxScrollY ? maxScrollY : y;

      //NOTE (jordan) This is a hacky workaround to prevent FDT from setting its internal state
      if (onVerticalScroll ? onVerticalScroll(y) : true) {
        scrollActions.scrollToY(y);
      }
    } else if (deltaX && overflowX !== 'hidden') {
      x += deltaX;
      x = x < 0 ? 0 : x;
      x = x > maxScrollX ? maxScrollX : x;

      //NOTE (asif) This is a hacky workaround to prevent FDT from setting its internal state
      if (onHorizontalScroll ? onHorizontalScroll(x) : true) {
        scrollActions.scrollToX(x);
      }
    }

    this._didScrollStop();
  }

  _onHorizontalScroll = (/*number*/ scrollPos) => {
    const {
      onHorizontalScroll,
      scrollActions,
      scrollX,
    } = this.props;

    if (scrollPos === scrollX) {
      return;
    }

    if (!this._isScrolling) {
      this._didScrollStart();
    }

    if (onHorizontalScroll ? onHorizontalScroll(scrollPos) : true) {
      scrollActions.scrollToX(scrollPos);
    }
    this._didScrollStop();
  }

  _onVerticalScroll = (/*number*/ scrollPos) => {
    const {
      onVerticalScroll,
      scrollActions,
      scrollY,
    } = this.props;

    if (scrollPos === scrollY) {
      return;
    }

    if (!this._isScrolling) {
      this._didScrollStart();
    }

    if (onVerticalScroll ? onVerticalScroll(scrollPos) : true) {
      scrollActions.scrollToY(scrollPos);
    }

    this._didScrollStop();
  }

  _didScrollStart = () => {
    const {
      firstRowIndex,
      onScrollStart,
      scrollActions,
      scrollX,
      scrollY,
    } = this.props;

    if (this._isScrolling) {
      return;
    }

    this._isScrolling = true;
    scrollActions.startScroll();

    if (onScrollStart) {
      onScrollStart(scrollX, scrollY, firstRowIndex);
    }
  }

  // We need two versions of this function, one to finish up synchronously (for
  // example, in componentWillUnmount), and a debounced version for normal
  // scroll handling.
  _didScrollStopSync() {
    const {
      firstRowIndex,
      onScrollEnd,
      scrollActions,
      scrollX,
      scrollY,
    } = this.props;

    if (!this._isScrolling) {
      return;
    }

    this._isScrolling = false;
    scrollActions.stopScroll();

    if (onScrollEnd) {
      onScrollEnd(scrollX, scrollY, firstRowIndex);
    }
  }
};

class HorizontalScrollbar extends React.PureComponent {
  static propTypes = {
    contentSize: PropTypes.number.isRequired,
    offset: PropTypes.number.isRequired,
    onScroll: PropTypes.func.isRequired,
    position: PropTypes.number.isRequired,
    size: PropTypes.number.isRequired,
  }

  componentWillMount() {
    this._initialRender = true;
  }

  componentDidMount() {
    this._initialRender = false;
  }

  render() /*object*/ {
    const {
      offset,
      size,
    } = this.props;

    const outerContainerStyle = {
      height: Scrollbar.SIZE,
      width: size,
    };
    const innerContainerStyle = {
      height: Scrollbar.SIZE,
      overflow: 'hidden',
      width: size,
      top: offset,
    };

    return (
      <div
        className={joinClasses(
          cx('public/fixedDataTable/horizontalScrollbar'),
        )}
        style={outerContainerStyle}>
        <div style={innerContainerStyle}>
          <Scrollbar
            {...this.props}
            isOpaque={true}
            orientation="horizontal"
            offset={undefined}
          />
        </div>
      </div>
    );
  }
};

module.exports = FixedDataTable;<|MERGE_RESOLUTION|>--- conflicted
+++ resolved
@@ -721,13 +721,15 @@
         fixedColumns={fixedCellTemplates}
         height={bodyHeight}
         offsetTop={offsetTop}
-<<<<<<< HEAD
         onRowClick={props.onRowClick}
         onRowDoubleClick={props.onRowDoubleClick}
         onRowMouseUp={props.onRowMouseUp}
         onRowMouseDown={props.onRowMouseDown}
         onRowMouseEnter={props.onRowMouseEnter}
         onRowMouseLeave={props.onRowMouseLeave}
+        onRowTouchStart={state.touchScrollEnabled ? state.onRowTouchStart : null}
+        onRowTouchEnd={state.touchScrollEnabled ? state.onRowTouchEnd : null}
+        onRowTouchMove={state.touchScrollEnabled ? state.onRowTouchMove : null}
         rowClassNameGetter={props.rowClassNameGetter}
         rowExpanded={props.rowExpanded}
         rowKeyGetter={props.rowKeyGetter}
@@ -735,27 +737,6 @@
         scrollLeft={props.scrollX}
         scrollTop={props.scrollY}
         scrollableColumns={scrollableCellTemplates}
-=======
-        onRowClick={state.onRowClick}
-        onRowDoubleClick={state.onRowDoubleClick}
-        onRowMouseDown={state.onRowMouseDown}
-        onRowMouseUp={state.onRowMouseUp}
-        onRowMouseEnter={state.onRowMouseEnter}
-        onRowMouseLeave={state.onRowMouseLeave}
-        onRowTouchStart={state.touchScrollEnabled ? state.onRowTouchStart : null}
-        onRowTouchEnd={state.touchScrollEnabled ? state.onRowTouchEnd : null}
-        onRowTouchMove={state.touchScrollEnabled ? state.onRowTouchMove : null}
-        rowClassNameGetter={state.rowClassNameGetter}
-        rowsCount={state.rowsCount}
-        rowGetter={state.rowGetter}
-        rowHeightGetter={state.rowHeightGetter}
-        subRowHeight={state.subRowHeight}
-        subRowHeightGetter={state.subRowHeightGetter}
-        rowExpanded={state.rowExpanded}
-        rowKeyGetter={state.rowKeyGetter}
-        scrollLeft={state.scrollX}
-        scrollableColumns={state.bodyScrollableColumns}
->>>>>>> cd670cb1
         showLastRowBorder={true}
         width={props.tableSize.width}
         rowsToRender={props.rows}
